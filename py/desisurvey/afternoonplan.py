--- conflicted
+++ resolved
@@ -22,23 +22,20 @@
     Main class for survey planning
     """
 
-<<<<<<< HEAD
-    def __init__(self, MJDstart, MJDend, surveycal, tilesubset=None, HA_assign=False):
-=======
-    def __init__(self, MJDstart, MJDend, tilesubset=None):
->>>>>>> 4c2d94ec
+    def __init__(self, MJDstart, MJDend, ephem, tilesubset=None, HA_assign=False):
         """Initialises survey by reading in the file desi_tiles.fits
         and populates the class members.
 
         Arguments:
             MJDstart: day of the (re-)start of the survey
             MJDend: day of the end of the survey
-            surveycal: list of dictionnaries with times of sunset, twilight, etc
+            ephem: Ephemerides covering MJDstart - MJDend
 
         Optional:
             tilesubset: array of integer tileids to use; ignore others
         """
         self.log = desiutil.log.get_logger()
+        self.ephem = ephem
 
         # Read in DESI tile data
         tiles = astropy.table.Table(
@@ -108,7 +105,6 @@
         """
 
         if compute:
-<<<<<<< HEAD
             obs_dark = self.plan_ha(MJDstart, MJDend, False)
             obs_bright = self.plan_ha(MJDstart, MJDend, True)
             obs1 = astropy.table.Table([obs_dark['tileid'], obs_dark['beginobs'], obs_dark['endobs'], obs_dark['obstime'], obs_dark['ha']],
@@ -117,9 +113,6 @@
                                        names=('TILEID','BEGINOBS','ENDOBS','OBSTIME','HA'), dtype=('i4','f8','f8','f8','f8'))
             info = astropy.table.vstack([obs1, obs2], join_type="exact")
             #info.write("ha_check.dat", format="ascii")
-=======
-            raise NotImplementedError('assignHA(compute=True)')
->>>>>>> 4c2d94ec
         else:
             # Read in the pre-computed HA and begin/end LST range.
             info = astropy.table.Table.read(
@@ -266,10 +259,9 @@
 
         tilesTODO = len(planList0)
 
-<<<<<<< HEAD
         return filename
 
-
+      
 ####################################################################
 # Below is a translation of Kyle's IDL code to compute hour angles #
 ####################################################################
@@ -301,7 +293,7 @@
 
         # There is some repeated code from the afternoon plan
         # which should be factored out.
-        for night in self.surveycal:
+        for night in self.ephem._table:
             lst15evening = mjd2lst(night['MJDetwi'])
             lst15morning = mjd2lst(night['MJDmtwi'])
             lst13evening = mjd2lst(night['MJDe13twi'])
@@ -666,7 +658,4 @@
                 surveystruct['remaining_times'][0:it-1] -= res
                 surveystruct['observed_times'][0:it-1] += res
             surveystruct['remaining_times'][it] -= (obs['endobs'][index]-t*res)
-            surveystruct['observed_times'][it] += (obs['endobs'][index]-t*res)
-=======
-        return filename
->>>>>>> 4c2d94ec
+            surveystruct['observed_times'][it] += (obs['endobs'][index]-t*res)